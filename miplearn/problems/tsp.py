--- conflicted
+++ resolved
@@ -1,6 +1,7 @@
 #  MIPLearn: Extensible Framework for Learning-Enhanced Mixed-Integer Optimization
 #  Copyright (C) 2020-2021, UChicago Argonne, LLC. All rights reserved.
 #  Released under the modified BSD license. See COPYING.md for more details.
+
 from dataclasses import dataclass
 from typing import List, Tuple, Any, Optional, Dict
 
@@ -18,15 +19,12 @@
 from miplearn.types import ConstraintName
 
 
-<<<<<<< HEAD
-=======
 @dataclass
 class TravelingSalesmanData:
     n_cities: int
     distances: np.ndarray
 
 
->>>>>>> 04dd3ad5
 class TravelingSalesmanInstance(Instance):
     """An instance ot the Traveling Salesman Problem.
 
