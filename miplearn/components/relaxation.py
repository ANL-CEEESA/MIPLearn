--- conflicted
+++ resolved
@@ -4,24 +4,17 @@
 
 import logging
 import sys
+import numpy as np
+
 from copy import deepcopy
 
-<<<<<<< HEAD
 from tqdm import tqdm
 
 from miplearn import Component
 from miplearn.classifiers.counting import CountingClassifier
 from miplearn.components import classifier_evaluation_dict
 from miplearn.components.lazy_static import LazyConstraint
-=======
-import numpy as np
-from miplearn.components import classifier_evaluation_dict
-from tqdm.auto import tqdm
-
-from miplearn import Component
-from miplearn.classifiers.counting import CountingClassifier
 from miplearn.extractors import InstanceIterator
->>>>>>> 388b10c6
 
 logger = logging.getLogger(__name__)
 
@@ -153,11 +146,7 @@
             if category not in self.classifiers:
                 continue
             y[category] = []
-<<<<<<< HEAD
-            # x_cat = np.array(x_cat)
-=======
-            x_cat = np.array(x_cat)
->>>>>>> 388b10c6
+            #x_cat = np.array(x_cat)
             proba = self.classifiers[category].predict_proba(x_cat)
             for i in range(len(proba)):
                 if proba[i][1] >= self.threshold:
