--- conflicted
+++ resolved
@@ -7,13 +7,9 @@
 import traceback
 from typing import Optional, List, Any, cast, Dict, Tuple, Callable, IO, Union
 
-<<<<<<< HEAD
+from overrides import overrides
 from p_tqdm import p_map, p_umap
 from tqdm.auto import tqdm
-=======
-from overrides import overrides
-from p_tqdm import p_map
->>>>>>> 04dd3ad5
 
 from miplearn.features.sample import Hdf5Sample, Sample
 from miplearn.components.component import Component
@@ -65,7 +61,7 @@
 
 
 class MemoryInstanceWrapper(Instance):
-    def __init__(self, model):
+    def __init__(self, model: Any) -> None:
         super().__init__()
         assert model is not None
         self.model = model
@@ -381,9 +377,9 @@
     def solve(
         self,
         arg: Union[Any, List[str]],
-        build_model: Callable = None,
+        build_model: Optional[Callable] = None,
         tee: bool = False,
-    ) -> List[LearningSolveStats]:
+    ) -> Union[LearningSolveStats, List[LearningSolveStats]]:
         if isinstance(arg, list):
             assert build_model is not None
             stats = []
@@ -436,18 +432,14 @@
             `[solver.solve(p) for p in instances]`
         """
         if n_jobs == 1:
-<<<<<<< HEAD
             return [
-                self.solve(p)
+                self._solve(p)
                 for p in tqdm(
                     instances,
                     disable=not progress,
                     desc=label,
                 )
             ]
-=======
-            return [self._solve(p) for p in instances]
->>>>>>> 04dd3ad5
         else:
             self.internal_solver = None
             self._silence_miplearn_logger()
